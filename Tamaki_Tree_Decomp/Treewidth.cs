﻿using System;
using System.Collections.Generic;
using System.Diagnostics;
using Tamaki_Tree_Decomp.Data_Structures;
using System.IO;
using Tamaki_Tree_Decomp.Safe_Separators;
using static Tamaki_Tree_Decomp.Heuristics;
using System.Text;
using System.Linq;

namespace Tamaki_Tree_Decomp
{
    public static class Treewidth
    {
        static bool verbose;
        public static bool completeHeuristically = false;
        public static int heuristicCompletionFrequency = 1;

        /// <summary>
        /// determines the tree width of a graph
        /// </summary>
        /// <param name="graph">the graph</param>
        /// <param name="treeDecomp">a tree decomposition for the graph</param>
        /// <returns>the graph's tree width</returns>
        public static int TreeWidth(Graph graph, out PTD treeDecomp, bool verbose = true)
        {
            Treewidth.verbose = verbose;
            Graph.verbose = verbose;
            ImmutableGraph.verbose = verbose;

            heuristicCompletionCalls = 0;
            heuristicCompletionsSuccessful = 0;

            // edges cases
            if (graph.vertexCount == 0)
            {
                treeDecomp = new PTD(new BitSet(0));
                return 0;
            }
            else if (graph.vertexCount == 1)
            {
                BitSet onlyBag = new BitSet(1);
                onlyBag[0] = true;
                treeDecomp = new PTD(onlyBag, null, null, null, null, new List<PTD>());
                return 0;
            }

            return TreeWidth_Computation(graph, out treeDecomp);
        }

        public static int lowerBound = 0;

        /// <summary>
        /// performs graph reduction and graph splitting until no further graph simplification is possible.
        /// Then the treewidth and tree decompositions for the simplified graphs are computed and put back together to
        /// give a treewidth and tree decomposition for the original graph. 
        /// </summary>
        /// <param name="graph">the original graph</param>
        /// <param name="treeDecomp">a tree decomposition for the original graph</param>
        /// <returns>the original graph's tree width</returns>
        private static int TreeWidth_Computation(Graph graph, out PTD treeDecomp)
        {
            /*
             * 
             *  What is going on here:
             *  We keep lists with two indices:
             *      1.  subGraphs, graphReductions, ptds:
             *              An entry in each of these corresponds to one subgraph.
             *              So subGraphs[i] has been reduced using the GraphReduction objects in graphReductions[i] its ptd is saved in ptds[i]
             *      2.  safeSeparators, safeSeparatorSubgraphIndices, childrenLists:
             *              safeSeparators contains all SafeSeparator objects that have been used to split the graph
             *              for each index j, safeSeparatorSubgraphIndices[j] contains the index i of the subGraph at which safeSeparators[j] has been used to split the graph
             *              for each index j, childrenLists[j] contains the list of indices i of the subGraphs that result from the separation at safeSeparators[j]
             *  
             *  The algorithm is implemented as follows:
             *  
             *      1.  We iteratively do the following, until we have iterated over every subGraph
             *          a.  Take a graph with index i from the subGraphs list.
             *          b.  Iterate over possible treewidths k:
             *          
             *              i.   Reduce the graph using the graph reduction rules.
             *                   (We keep a list for the graph reductions because we can apply more rules the higher the lower bound is.
             *                   Thus, we have to revert all the changes later in the opposite order.)
             *                   
             *              ii.  If the graph has been reduced in the previous step, or if we have just taken the graph from the list, we
             *                   have a new graph at hand. Thus, safe separators could exist, which we test for. If so, the graph is
             *                   separated and the subgraphs are added to the subgraphs list. Because the ptd of the current graph is
             *                   dependent on the subgraphs, we continue immediately with the next graph. The ptds[i] stays empty until we
             *                   recombine the ptds of the subgraphs towards the end of the function.
             *                   
             *              iii. We test if the graph has treewidth k. If so, we revert the changes made using graphReductions[i] and save
             *                   the ptd in ptds[i]. If not, we increase k and continue iterating at 2, trying to find the correct treewidth
             *                   and a valid tree decomposition for the current graph
             *               
             *      2.  Now, we have all ptds except those of graphs that have been safe separated.
             *          For each graph that has been safe separated:
             *          a.  Get its children ptds and recombine them.
             *          b.  Revert the changes made by the graphReductions applied to the graph.
             *          c.  Save the ptd at the position corresponding to the graph
             *  
             *      3. The tree decomposition for the input graph is in ptds[0]
             * 
             */
            outletsAlreadyChecked = new HashSet<BitSet>();
<<<<<<< HEAD

            int minK = lowerBound;
=======
            
            int minK = LowerBound.getLowerBound(graph);
            //int minK = 0;
>>>>>>> 3d0762d6

            List<Graph> subGraphs = new List<Graph>();                        // index i corresponds to the i-th subgraph created
            List<List<GraphReduction>> graphReductions = new List<List<GraphReduction>>();  // index i corresponds to the list of graph reductions made to subgraph i
            List<SafeSeparator> safeSeparators = new List<SafeSeparator>();                 // index j corresponds to the j-th safe separator found
            List<int> safeSeparatorSubgraphIndices = new List<int>();                       // index j contains the index i of the subgraph where a safe separator has been found
            List<List<int>> childrenLists = new List<List<int>>();                          // index j contains the indices of the subgraphs for the safe separator object j
            List<PTD> ptds = new List<PTD>();   // the ptds for each subgraph. If the subgraph has a safe separator, that position is set to null at first and the correct ptd is inserted later

            Dictionary<int, PTD> subgraphIndexToAlreadyCalculatedPTDsMapping = new Dictionary<int, PTD>();  // if a safe separator is found during the "HasTreewidth" calculation, then we have 
                                                                                                            // found already a ptd associated with one component of it. This mapping maps the 
                                                                                                            // graphID of the corresponding subgraph that results from splitting the graph at 
                                                                                                            // that separator to that ptd. Then it doesn't have to be calculated again.

            subGraphs.Add(graph);

            // loop over all subgraphs
            for (int i = 0; i < subGraphs.Count; i++)
            {
                graph = subGraphs[i];
                subGraphs[i] = null;
                bool firstIterationOnGraph = true;
                graphReductions.Add(new List<GraphReduction>());

                if (subgraphIndexToAlreadyCalculatedPTDsMapping.TryGetValue(graph.graphID, out PTD alreadyCalculatedPTD))
                {
                    ptds.Add(alreadyCalculatedPTD);
                    continue;
                }
                

                // loop over all possible tree widths for the current graph
                while (minK < graph.vertexCount - 1)
                {
                    // perform graph reduction
                    GraphReduction graphReduction = new GraphReduction(graph, minK);
                    bool reduced = graphReduction.Reduce(ref minK);
                    if (reduced)
                    {
                        graphReductions[graphReductions.Count - 1].Add(graphReduction);
                    }

                    // break early if the graph doesn't contain any vertices anymore
                    if (graph.vertexCount == 0)
                    {
                        PTD subGraphTreeDecomp = new PTD(new BitSet(0));
                        for (int j = graphReductions[i].Count - 1; j >= 0; j--)
                        {
                            graphReductions[i][j].RebuildTreeDecomposition(ref subGraphTreeDecomp);
                        }
                        ptds.Add(subGraphTreeDecomp);
                        break;
                    }

                    // only try to find safe separators if the graph has been reduced in this iteration or if this iteration is the first one.
                    // Else there is no chance that a new safe separator can be found
                    bool separated = false;
                    if (reduced || firstIterationOnGraph)
                    {
                        // try to find safe separator
                        SafeSeparator safeSeparator = new SafeSeparator(graph, verbose);
                        if (safeSeparator.Separate(out List<Graph> separatedGraphs, ref minK))
                        {
                            separated = true;
                            List<int> children = new List<int>();
                            // if there is one, put the children in the list to be processed
                            for (int j = 0; j < separatedGraphs.Count; j++)
                            {
                                children.Add(subGraphs.Count + j);
                            }
                            subGraphs.AddRange(separatedGraphs);

                            safeSeparators.Add(safeSeparator);
                            safeSeparatorSubgraphIndices.Add(i);
                            childrenLists.Add(children);
                            ptds.Add(null);

                            // continue with the next graph
                            break;
                        }
                    }

                    // only check tree width if the graph has not been separated. If it has, the tree decomposition is built later from the subgraphs
                    if (!separated)
                    {
                        ss = new SafeSeparator(graph);
                        if (reduced || firstIterationOnGraph)
                        {
                            outletsAlreadyChecked.Clear();
                        }

                        if (Graph.dumpSubgraphs)
                        {
                            graph.Dump();
                        }

                        ImmutableGraph immutableGraph = new ImmutableGraph(graph);
                        if (HasTreeWidth(immutableGraph, minK, out PTD subGraphTreeDecomp, out BitSet outletSafeSeparator, graph))
                        {
                            PrintPTDURSize();
                            AccumulateStats_kMinus();

#if DEBUG
                            subGraphTreeDecomp.AssertValidTreeDecomposition(immutableGraph);
#endif
                            for (int j = graphReductions[i].Count - 1; j >= 0; j--)
                            {
                                graphReductions[i][j].RebuildTreeDecomposition(ref subGraphTreeDecomp);
                            }
                            ptds.Add(subGraphTreeDecomp);

                            if (verbose)
                            {
                                // "at most" because we only test for the lowest bound we have for the entire graph, not for exact treewidth of any one subgraph
                                Console.WriteLine("graph {0} has treewidth at most {1}.", graph.graphID, minK);
                            }
                            break;
                        }
                        else if (outletSafeSeparator != null)
                        {
                            PrintPTDURSize();
                            AccumulateStats_kMinus();
                            if (verbose)
                            {
                                Console.WriteLine("found outlet clique minor");
                            }
                            List<Graph> separatedGraphs = ss.ApplyExternallyFoundSafeSeparator(outletSafeSeparator, SafeSeparator.SeparatorType.CliqueMinor, ref minK,
                                    out int alreadyCalculatedComponentIndex, subGraphTreeDecomp.inlet);

                            separated = true;

                            subgraphIndexToAlreadyCalculatedPTDsMapping.Add(subGraphs.Count + alreadyCalculatedComponentIndex, subGraphTreeDecomp);

                            List<int> children = new List<int>();
                            for (int j = 0; j < separatedGraphs.Count; j++)
                            {
                                children.Add(subGraphs.Count + j);
                            }
                            subGraphs.AddRange(separatedGraphs);

                            safeSeparators.Add(ss);
                            safeSeparatorSubgraphIndices.Add(i);
                            childrenLists.Add(children);
                            ptds.Add(null);

                            // continue with the next graph
                            break;
                        }
                        PrintPTDURSize();
                        AccumulateStats_kMinus();
                    }
                    if (verbose)
                    {
                        Console.WriteLine("graph {0} has treewidth larger than {1}.", graph.graphID, minK);
                    }
                    minK++;
                    firstIterationOnGraph = false;
                }

                if (ptds.Count == i)    // if graph is smaller than the minimum bound for tree width
                {
                    ptds.Add(new PTD(BitSet.All(graph.vertexCount)));
                }
            }

            Debug.Assert(safeSeparators.Count == childrenLists.Count);

            // recombine subgraphs that have been safe separated
            for (int j = safeSeparators.Count - 1; j >= 0; j--)
            {
                List<PTD> childrenPTDs = new List<PTD>();
                List<int> childrenSubgraphIndices = childrenLists[j];
                for (int i = 0; i < childrenSubgraphIndices.Count; i++)
                {
                    childrenPTDs.Add(ptds[childrenSubgraphIndices[i]]);
                }
                int parentIndex = safeSeparatorSubgraphIndices[j];
                ptds[parentIndex] = safeSeparators[j].RecombineTreeDecompositions(childrenPTDs);
                PTD ptd = ptds[parentIndex];
                for (int i = graphReductions[parentIndex].Count - 1; i >= 0; i--)
                {
                    graphReductions[parentIndex][i].RebuildTreeDecomposition(ref ptd);
                }
                ptds[parentIndex] = ptd;
            }

            treeDecomp = ptds[0];
            return minK;
        }

        /// <summary>
        /// determines whether the tree width of a graph is at most a given value.
        /// (Really only used for faster testing. Will be obsolete when the idea to reuse the ptds and ptdurs during later iterations is implemented.)
        /// </summary>
        /// <param name="g">the graph</param>
        /// <param name="k">the upper bound</param>
        /// <param name="treeDecomp">a normalized canonical tree decomposition for the graph, iff the tree width is at most k, else null</param>
        /// <returns>true, iff the tree width is at most k</returns>
        public static bool IsTreeWidthAtMost(Graph graph, int k, out PTD treeDecomp)
        {
            // edges cases
            if (graph.vertexCount == 0)
            {
                treeDecomp = new PTD(new BitSet(0));
                return k == -1;
            }
            else if (graph.vertexCount == 1)
            {
                BitSet onlyBag = new BitSet(1);
                onlyBag[0] = true;
                treeDecomp = new PTD(onlyBag, null, null, null, null, new List<PTD>());
                return k == 0;
            }

            outletsAlreadyChecked = new HashSet<BitSet>();

            int minK = k;   // check equality with k after reduction and safe separation

            List<Graph> subGraphs = new List<Graph>();                        // index i corresponds to the i-th subgraph created
            List<List<GraphReduction>> graphReductions = new List<List<GraphReduction>>();  // index i corresponds to the list of graph reductions made to subgraph i
            List<SafeSeparator> safeSeparators = new List<SafeSeparator>();                 // index j corresponds to the j-th safe separator found
            List<int> safeSeparatorSubgraphIndices = new List<int>();                       // index j contains the index i of the subgraph where a safe separator has been found
            List<List<int>> childrenLists = new List<List<int>>();                          // index j contains the indices of the subgraphs for the safe separator object j
            List<PTD> ptds = new List<PTD>();   // the ptds for each subgraph. If the subgraph has a safe separator, that position is set to null at first and the correct ptd is inserted later

            Dictionary<int, PTD> subgraphIndexToAlreadyCalculatedPTDsMapping = new Dictionary<int, PTD>();  // if a safe separator is found during the "HasTreewidth" calculation, then we have 
                                                                                                            // found already a ptd associated with one component of it. This mapping maps the 
                                                                                                            // graphID of the corresponding subgraph that results from splitting the graph at 
                                                                                                            // that separator to that ptd. Then it doesn't have to be calculated again.

            subGraphs.Add(graph);

            // loop over all subgraphs
            for (int i = 0; i < subGraphs.Count; i++)
            {
                graph = subGraphs[i];
                subGraphs[i] = null;
                graphReductions.Add(new List<GraphReduction>());

                if (subgraphIndexToAlreadyCalculatedPTDsMapping.TryGetValue(graph.graphID, out PTD alreadyCalculatedPTD))
                {
                    ptds.Add(alreadyCalculatedPTD);
                    continue;
                }
                
                // perform graph reduction
                GraphReduction graphReduction = new GraphReduction(graph, k);
                bool reduced = graphReduction.Reduce(ref minK);
                if (minK > k)
                {
                    treeDecomp = null;
                    return false;
                }
                if (reduced)
                {
                    graphReductions[graphReductions.Count - 1].Add(graphReduction);
                }

                // break early if the graph doesn't contain any vertices anymore
                if (graph.vertexCount == 0)
                {
                    PTD subGraphTreeDecomp = new PTD(new BitSet(0));
                    for (int j = graphReductions[i].Count - 1; j >= 0; j--)
                    {
                        graphReductions[i][j].RebuildTreeDecomposition(ref subGraphTreeDecomp);
                    }
                    ptds.Add(subGraphTreeDecomp);
                    continue;
                }

                // only try to find safe separators if the graph has been reduced in this iteration or if this iteration is the first one.
                // Else there is no chance that a new safe separator can be found
                bool separated = false;

                // try to find safe separator
                SafeSeparator safeSeparator = new SafeSeparator(graph);
                if (safeSeparator.Separate(out List<Graph> separatedGraphs, ref minK))
                {
                    if (minK > k)
                    {
                        treeDecomp = null;
                        return false;
                    }
                    separated = true;
                    List<int> children = new List<int>();
                    // if there is one, put the children in the list to be processed
                    for (int j = 0; j < separatedGraphs.Count; j++)
                    {
                        children.Add(subGraphs.Count + j);
                    }
                    subGraphs.AddRange(separatedGraphs);
                    safeSeparators.Add(safeSeparator);
                    safeSeparatorSubgraphIndices.Add(i);
                    childrenLists.Add(children);
                    ptds.Add(null);

                    // continue with the next graph
                    continue;
                }

                // only check tree width if the graph has not been separated. If it has, the tree decomposition is built later from the subgraphs
                if (!separated)
                {
                    ss = new SafeSeparator(graph);
                    outletsAlreadyChecked.Clear();
                    ImmutableGraph immutableGraph = new ImmutableGraph(graph);
                    if (HasTreeWidth(immutableGraph, minK, out PTD subGraphTreeDecomp, out BitSet outletSafeSeparator, graph))
                    {
#if DEBUG
                        subGraphTreeDecomp.AssertValidTreeDecomposition(immutableGraph);
#endif
                        for (int j = graphReductions[i].Count - 1; j >= 0; j--)
                        {
                            graphReductions[i][j].RebuildTreeDecomposition(ref subGraphTreeDecomp);
                        }
                        ptds.Add(subGraphTreeDecomp);
                        continue;
                    }
                    else
                    {
                        if (outletSafeSeparator != null)
                        {
                            separatedGraphs = ss.ApplyExternallyFoundSafeSeparator(outletSafeSeparator, SafeSeparator.SeparatorType.CliqueMinor, ref minK,
                                    out int alreadyCalculatedComponentIndex, subGraphTreeDecomp.inlet);

                            separated = true;

                            subgraphIndexToAlreadyCalculatedPTDsMapping.Add(subGraphs.Count + alreadyCalculatedComponentIndex, subGraphTreeDecomp);

                            separated = true;
                            List<int> children = new List<int>();
                            // if there is one, put the children in the list to be processed
                            for (int j = 0; j < separatedGraphs.Count; j++)
                            {
                                children.Add(subGraphs.Count + j);
                            }
                            subGraphs.AddRange(separatedGraphs);

                            safeSeparators.Add(ss);
                            safeSeparatorSubgraphIndices.Add(i);
                            childrenLists.Add(children);
                            ptds.Add(null);

                            // continue with the next graph
                            continue;
                        }
                        else
                        {
                            treeDecomp = null;
                            return false;
                        }
                    }
                }
                minK++;

                if (ptds.Count == i)    // if the vertex set is smaller than the minimum bound for tree width, make a bag that contains all vertices
                {
                    ptds.Add(new PTD(BitSet.All(graph.vertexCount)));
                }
            }

            Debug.Assert(safeSeparators.Count == childrenLists.Count);

            // recombine subgraphs that have been safe separated
            for (int j = safeSeparators.Count - 1; j >= 0; j--)
            {
                List<PTD> childrenPTDs = new List<PTD>();
                List<int> childrenSubgraphIndices = childrenLists[j];
                for (int i = 0; i < childrenSubgraphIndices.Count; i++)
                {
                    childrenPTDs.Add(ptds[childrenSubgraphIndices[i]]);
                }
                int parentIndex = safeSeparatorSubgraphIndices[j];
                ptds[parentIndex] = safeSeparators[j].RecombineTreeDecompositions(childrenPTDs);
                PTD ptd = ptds[parentIndex];
                for (int i = graphReductions[parentIndex].Count - 1; i >= 0; i--)
                {
                    graphReductions[parentIndex][i].RebuildTreeDecomposition(ref ptd);
                }
                ptds[parentIndex] = ptd;
            }

            treeDecomp = ptds[0];
            return true;
        }

        [ThreadStatic]
        static SafeSeparator ss;    // a safe separator object for testing if a given outlet is a clique minor of the underlying graph
        [ThreadStatic]
        static HashSet<BitSet> outletsAlreadyChecked;  // contains all outlets that have already been tested if they are a clique minor
        [ThreadStatic]
        public static bool testOutletIsCliqueMinor = true;  // switch for controlling whether the outlet-is-clique-minor test is executed


        public static bool testOutletInletSupersets = true;

        public static bool testEarlyExitIfPTDURBagTooLarge = true;

        public static bool oldCliquishTest = false;

        /// <summary>
        /// determines whether this graph has tree width k, or, if a safe separator is found by a heuristic,
        /// that safe separator is given out instead, so that this function can be called on the subgraphs.
        /// </summary>
        /// <param name="graph">the graph</param>
        /// <param name="k">the desired tree width</param>
        /// <param name="treeDecomp">a tree decomposition with width <paramref name="k"/> if there is one, else null. This is also null when a safe separator is found instead.</param>
        /// <param name="outletSafeSeparator">a safe separator, if one is found during the execution, else null</param>
        /// <returns>true, iff this graph has tree width <paramref name="k"/></returns>
        private static bool HasTreeWidth(ImmutableGraph graph, int k, out PTD treeDecomp, out BitSet outletSafeSeparator, Graph mutableGraph)
        {
            if (graph.vertexCount == 0)
            {
                treeDecomp = new PTD(new BitSet(0));
                outletSafeSeparator = null;
                return true;
            }

            currentKDebug = k;
            P_size = 0;

            heuristicCompletionCallsPerGraphAndK = 0;

            Stack<PTD> P = new Stack<PTD>();
            Dictionary<BitSet, PTD> P_inlets = new Dictionary<BitSet, PTD>();

            List<PTD> U = new List<PTD>();
            // basically the same as P_inlets, but here the index of the PTD in U is saved along with the inlet
            Dictionary<BitSet, int> U_inletsWithIndex = new Dictionary<BitSet, int>();

            bool[] isNvSmallEnoughAndPotMaxClique = new bool[graph.vertexCount];    // TODO: make static and reset from calling function

            // a dictionary mapping all encountered outlets to a list of ptd inlets who have that outlet
            Dictionary<BitSet, List<BitSet>> outletToInletMapping = new Dictionary<BitSet, List<BitSet>>();

            // a set containing all inlets to whose outlets a larger inlet has been found later
            HashSet<BitSet> smallInlets = new HashSet<BitSet>();

            // a mapping from components that are waited on to the ptds that have this component as an inlet
            Dictionary<BitSet, List<PTD>> componentToPTDsMapping = new Dictionary<BitSet, List<PTD>>();

            // a mapping from ptds to a list of comopnent inlets that need to be attached to them
            Dictionary<PTD, List<BitSet>> PTDToComponentsMapping = new Dictionary<PTD, List<BitSet>>();

            PTDSizePerPTDURSize = new int[k + 2, k + 2];
            PTDURSizeNotBuilt = new int[k + 2];

             

            // ---------line 1 is in the method that calls this one----------

            // --------- lines 2 to 6 ---------- (5 is skipped and tested in the method that calls this one)

            for (int v = 0; v < graph.vertexCount; v++)
            {
                if (graph.adjacencyList[v].Length <= k && graph.IsPotMaxClique(graph.closedNeighborhood[v]))
                {
                    BitSet outlet = new BitSet(graph.allVertices);
                    outlet.ExceptWith(graph.closedNeighborhood[v]);
                    outlet = graph.Neighbors(outlet);
                    isNvSmallEnoughAndPotMaxClique[v] = true;
                    PTD p0 = new PTD(graph.closedNeighborhood[v], outlet);
                    if (!P_inlets.ContainsKey(p0.inlet) && !p0.IsIncoming(graph))
                    {
                        if (graph.IsMinimalSeparator_ReturnComponents(outlet, out List<BitSet> components))
                        {
                            AddToP(p0, components, graph, P, P_inlets, outletToInletMapping, smallInlets, componentToPTDsMapping, PTDToComponentsMapping);
                        }

                        // TODO: heuristic completion here also
                    }
                }
                else
                {
                    isNvSmallEnoughAndPotMaxClique[v] = false;
                }
            }

            // --------- lines 7 to 32 ----------


            int heuristicCompletionIn = 1;
            //for (int i = 0; i < P.Count; i++)
            while (P.Count > 0)
            {
                // PTD Tau = P[i];
                PTD Tau = P.Pop();

                Debug.Assert(graph.IsMinimalSeparator(Tau.outlet));

                if (smallInlets.Contains(Tau.inlet))
                {
                    //continue;
                }

                // --------- line 9 ----------

                PTD Tau_wiggle_original = PTD.Line9(Tau);

                // --------- lines 10 ----------

                Tau_wiggle_original.AssertConsistency(graph.vertexCount, fullConsistencyCheck: !componentOptimization);

                // add the new ptdur if there are no equivalent ptdurs
                // if it has a smaller root bag than an equivalent ptdur, replace that one instead
                if (U_inletsWithIndex.TryGetValue(Tau_wiggle_original.inlet, out int index))
                {
                    PTD equivalentPtdur = U[index];
                    if (Tau_wiggle_original.Bag.Count() < equivalentPtdur.Bag.Count())
                    {
                        U[index] = Tau_wiggle_original;
                    }

                    // TESTTESTTEST: Possibly WRONG!!
                    else
                    {
                        continue;
                    }

                }
                else
                {
                    U_inletsWithIndex.Add(Tau_wiggle_original.inlet, U.Count);
                    U.Add(Tau_wiggle_original);
                }

                // --------- lines 11 to 32 ----------

                for (int j = 0; j < U.Count; j++)
                {
                    PTD Tau_prime = U[j];
                    PTD Tau_wiggle = null;

                    // --------- lines 12 to 15 ----------

                    if (!Tau_wiggle_original.Equivalent(Tau_prime))
                    {
                        // --------- line 13 with early continue if bag size is too big or tree is not possibly usable or bag is not cliquish----------

                        //if (!PTD.Line13_CheckBagSize_CheckPossiblyUsable(Tau_prime, Tau, graph, k, out Tau_wiggle) || !graph.IsCliquish(Tau_wiggle.Bag))
                        //if (!PTD.Line13_CheckBagSize_CheckPossiblyUsable_CheckCliquish(Tau_prime, Tau, graph, k, out Tau_wiggle, mutableGraph))
                        if (oldCliquishTest && (!PTD.Line13_CheckBagSize_CheckPossiblyUsable(Tau_prime, Tau, graph, k, out Tau_wiggle) || !graph.IsCliquish(Tau_wiggle.Bag))
                            || !oldCliquishTest && !PTD.Line13_CheckBagSize_CheckPossiblyUsable_CheckCliquish(Tau_prime, Tau, graph, k, out Tau_wiggle, mutableGraph))
                        {
                            // ---------- line 15  ----------
                            continue;
                        }

                        // add the new ptdur if there are no equivalent ptdurs
                        // if it has a smaller root bag than an equivalent ptdur, replace that one instead
                        if (U_inletsWithIndex.TryGetValue(Tau_wiggle.inlet, out index))
                        {
                            PTD equivalentPtdur = U[index];
                            if (Tau_wiggle.Bag.Count() < equivalentPtdur.Bag.Count())
                            {
                                Tau_wiggle.AssertConsistency(graph.vertexCount, fullConsistencyCheck: !componentOptimization);
                                U[index] = Tau_wiggle;
                            }
                            else
                            {
                                continue;
                            }
                        }
                        else
                        {
                            Tau_wiggle.AssertConsistency(graph.vertexCount, fullConsistencyCheck: !componentOptimization);
                            U_inletsWithIndex.Add(Tau_wiggle.inlet, U.Count);
                            U.Add(Tau_wiggle);
                        }
                    }
                    else
                    {
                        Tau_wiggle = Tau_wiggle_original;
                    }

                    bool getsCompleted = false;
                    uint PTDURSize = Tau_wiggle.Bag.Count();

                    // --------- lines 16 to 20 ----------

                    // bag should always be small enough by construction
                    Debug.Assert(Tau_wiggle.Bag.Count() <= k + 1);

                    if (PTDURSize == k+1 || graph.IsPotMaxClique(Tau_wiggle.Bag))    // if size = k + 1, then the pmc check has been done already
                    {
                        // TODO: outlet from the isPotMaxClique calculation may be able to be used
                        // TODO: p1 is the same as tau_wiggle, so we can copy after tests are done. (We could also move this case to the end and not copy at all.)
                        //       Only do this if it becomes an issue because the code becomes less readable.

                        PTD p1 = new PTD(Tau_wiggle);

                        if (p1.vertices.Equals(graph.allVertices))
                        {
                            getsCompleted = true;
                            PTDSizePerPTDURSize[PTDURSize, p1.Bag.Count()]++;
                            treeDecomp = p1;
                            treeDecomp.RemoveDuplicateBags();
                            outletSafeSeparator = null;
                            return true;
                        }

                        // TODO: reorder checks
                        if (!P_inlets.ContainsKey(p1.inlet) && graph.IsMinimalSeparator_ReturnComponents(p1.outlet, out List<BitSet> components) && !p1.IsIncoming(graph) && p1.IsNormalized())
                        {
                            getsCompleted = true;
                            PTDSizePerPTDURSize[PTDURSize, p1.Bag.Count()]++;

                            //----
                            heuristicCompletionIn--;
                            if (completeHeuristically && heuristicCompletionIn == 0 && TryHeuristicCompletion(graph, p1, k))
                            {
                                treeDecomp = p1;
                                treeDecomp.RemoveDuplicateBags();
                                outletSafeSeparator = null;
                                return true;
                            }
                            if (heuristicCompletionIn < 0)
                            {
                                heuristicCompletionIn = heuristicCompletionFrequency;
                            }
                            //---


                            if (OutletIsSafeSeparator(p1, graph))
                            {
                                Console.WriteLine("found a clique minor that is an outlet of a tree");
                                outletSafeSeparator = Tau.outlet;
                                treeDecomp = p1;
                                treeDecomp.RemoveDuplicateBags();
                                return false;
                            }

                            p1.AssertConsistency(graph.vertexCount, fullConsistencyCheck: !componentOptimization);
                            AddToP(p1, components, graph, P, P_inlets, outletToInletMapping, smallInlets, componentToPTDsMapping, PTDToComponentsMapping);

                        }

                        // if the bag is already a pmc, then no proper superset can be one. Therefore we can continue immediately.
                        continue;
                    }
                    // if no vertices are allowed to be added, we can return immediately
                    if (testEarlyExitIfPTDURBagTooLarge && PTDURSize == k + 1)
                    {
                        continue;
                    }

                    // --------- lines 21 to 26 ----------

                    for (int v = 0; v < graph.vertexCount; v++)
                    {
                        if (!Tau_wiggle.vertices[v])
                        {
                            // --------- lines 22 to 26 ----------

                            if (isNvSmallEnoughAndPotMaxClique[v] && graph.closedNeighborhood[v].IsSupersetOf(Tau_wiggle.Bag))
                            {
                                // --------- line 23 ----------
                                PTD p2 = PTD.Line23(Tau_wiggle, graph.closedNeighborhood[v], graph);


                                if (p2.vertices.Equals(graph.allVertices))
                                {
                                    getsCompleted = true;
                                    PTDSizePerPTDURSize[PTDURSize, p2.Bag.Count()]++;
                                    treeDecomp = p2;
                                    treeDecomp.RemoveDuplicateBags();
                                    outletSafeSeparator = null;
                                    return true;

                                }

                                // --------- line 24 ----------
                                heuristicCompletionIn--;
                                if (!P_inlets.ContainsKey(p2.inlet) && graph.IsMinimalSeparator_ReturnComponents(p2.outlet, out List<BitSet> components) && !p2.IsIncoming(graph) && p2.IsNormalized())
                                {
                                    getsCompleted = true;
                                    PTDSizePerPTDURSize[PTDURSize, p2.Bag.Count()]++;

                                    //---
                                    if (completeHeuristically && heuristicCompletionIn == 0 && TryHeuristicCompletion(graph, p2, k))
                                    {
                                        treeDecomp = p2;
                                        treeDecomp.RemoveDuplicateBags();
                                        outletSafeSeparator = null;
                                        return true;
                                    }
                                    if (heuristicCompletionIn < 0)
                                    {
                                        heuristicCompletionIn = heuristicCompletionFrequency;
                                    }
                                    //---


                                    // --------- line 26 ----------
                                    if (OutletIsSafeSeparator(p2, graph))
                                    {
                                        Console.WriteLine("found a clique minor that is an outlet of a tree");
                                        outletSafeSeparator = Tau.outlet;
                                        treeDecomp = p2;
                                        treeDecomp.RemoveDuplicateBags();
                                        return false;
                                    }

                                    p2.AssertConsistency(graph.vertexCount, fullConsistencyCheck: !componentOptimization);
                                    AddToP(p2, components, graph, P, P_inlets, outletToInletMapping, smallInlets, componentToPTDsMapping, PTDToComponentsMapping);

                                }
                            }
                        }
                    }

                    // --------- lines 27 to 32 ----------

                    List<int> X_r = Tau_wiggle.Bag.Elements();
                    for (int l = 0; l < X_r.Count; l++)
                    {
                        int v = X_r[l];

                        // --------- line 28 ----------
                        BitSet potNewRootBag = new BitSet(graph.openNeighborhood[v]);
                        potNewRootBag.ExceptWith(Tau_wiggle.inlet);
                        potNewRootBag.UnionWith(Tau_wiggle.Bag);

                        if (potNewRootBag.Count() <= k + 1 && graph.IsPotMaxClique(potNewRootBag))
                        {
                            // TODO: outlet from the isPotMaxClique calculation may be able to be used

                            // --------- line 29 ----------
                            PTD p3 = PTD.Line29(Tau_wiggle, potNewRootBag, graph);

                            if (p3.vertices.Equals(graph.allVertices))
                            {
                                getsCompleted = true;
                                PTDSizePerPTDURSize[PTDURSize, p3.Bag.Count()]++;
                                treeDecomp = p3;
                                treeDecomp.RemoveDuplicateBags();
                                outletSafeSeparator = null;
                                return true;
                            }

                            // --------- line 30 ----------
                            if (!P_inlets.ContainsKey(p3.inlet) && graph.IsMinimalSeparator_ReturnComponents(p3.outlet, out List<BitSet> components) && !p3.IsIncoming(graph) && p3.IsNormalized())
                            {
                                getsCompleted = true;
                                PTDSizePerPTDURSize[PTDURSize, p3.Bag.Count()]++;

                                //---
                                heuristicCompletionIn--;
                                if (completeHeuristically && heuristicCompletionIn == 0 && TryHeuristicCompletion(graph, p3, k))
                                {
                                    treeDecomp = p3;
                                    treeDecomp.RemoveDuplicateBags();
                                    outletSafeSeparator = null;
                                    return true;
                                }
                                if (heuristicCompletionIn < 0)
                                {
                                    heuristicCompletionIn = heuristicCompletionFrequency;
                                }
                                //---


                                // --------- line 32 ----------                               
                                if (OutletIsSafeSeparator(p3, graph))
                                {
                                    Console.WriteLine("found a clique minor that is an outlet of a tree");
                                    outletSafeSeparator = Tau.outlet;
                                    treeDecomp = p3;
                                    treeDecomp.RemoveDuplicateBags();
                                    return false;
                                }

                                p3.AssertConsistency(graph.vertexCount, fullConsistencyCheck: !componentOptimization);

                                AddToP(p3, components, graph, P, P_inlets, outletToInletMapping, smallInlets, componentToPTDsMapping, PTDToComponentsMapping);
                            }
                        }
                    }
                    if (!getsCompleted)
                    {
                        PTDURSizeNotBuilt[PTDURSize]++;
                    }
                }
            }

            if (verbose)
            {
                // Console.WriteLine("considered {0} PTDs and {1} PTDURs", P_inlets.Count, U.Count);
                Console.WriteLine("considered {0} PTDs and {1} PTDURs", P_size, U.Count);
            }

            treeDecomp = null;
            outletSafeSeparator = null;
            return false;
        }

        [ThreadStatic]
        private static int[,] PTDSizePerPTDURSize;
        [ThreadStatic]
        private static int[] PTDURSizeNotBuilt;
        public static int digitsInPTDURToPTDStatistic = 5;
        public static int totalBarVolume = 100;
        public static bool printStats = false;

        static void PrintPTDURSize()
        {
            if (!printStats)
            {
                return;
            }

            // calculate bars
            int[] barLengths = new int[PTDSizePerPTDURSize.GetLength(0)];
            int totalPTDURsNotBuild = PTDURSizeNotBuilt.Sum();
            if (totalPTDURsNotBuild != 0)
            {
                for (int ptdurSize = 1; ptdurSize < PTDSizePerPTDURSize.GetLength(0); ptdurSize++)
                {
                    barLengths[ptdurSize] = 100 * PTDURSizeNotBuilt[ptdurSize] / totalPTDURsNotBuild;
                }
            }
            
            StringBuilder sb = new StringBuilder();
            // table header
            sb.Append(new String(' ', 16));
            for (int ptdSize = 1; ptdSize < PTDSizePerPTDURSize.GetLength(1); ptdSize++)
            {
                sb.AppendFormat($"{{0,{digitsInPTDURToPTDStatistic}}} ", ptdSize);
            }
            sb.Append("  ptdurs not completed    bar chart");
            Console.WriteLine(sb.ToString());
            // table body
            for (int ptdurSize = 1; ptdurSize < PTDSizePerPTDURSize.GetLength(0); ptdurSize++)
            {
                sb = new StringBuilder();
                sb.Append(String.Format("ptdur size {0,2}:   ", ptdurSize));
                for (int ptdSize = 1; ptdSize < PTDSizePerPTDURSize.GetLength(1); ptdSize++)
                {
                    int count = PTDSizePerPTDURSize[ptdurSize, ptdSize];
                    if (count != 0)
                    {
                        sb.AppendFormat($"{{0,{digitsInPTDURToPTDStatistic}}} ", count);
                    }
                    else
                    {
                        sb.Append(new String(' ', digitsInPTDURToPTDStatistic + 1));
                    }
                }
                if (PTDURSizeNotBuilt[ptdurSize] != 0)
                {
                    sb.AppendFormat($"{{0,15}}    ", PTDURSizeNotBuilt[ptdurSize]);
                    sb.Append(new String('#', barLengths[ptdurSize]));
                }
                Console.WriteLine(sb.ToString());
            }
        }

        static int[,] PTDSizePerPTDURSize_kMinus = new int[1000,1000];
        static int[] PTDURSizeNotBuilt_kMinus = new int[1000];

        static void AccumulateStats_kMinus()
        {
            int arrayLength = PTDSizePerPTDURSize.GetLength(0);
            int start = PTDSizePerPTDURSize_kMinus.GetLength(0) - arrayLength;
            for (int ptdurSize = 0; ptdurSize < arrayLength; ptdurSize++)
            {
                for (int ptdSize = 0; ptdSize < arrayLength; ptdSize++)
                {
                    PTDSizePerPTDURSize_kMinus[start + ptdurSize, start + ptdSize] += PTDSizePerPTDURSize[ptdurSize, ptdSize];
                }
                PTDURSizeNotBuilt_kMinus[start + ptdurSize] += PTDURSizeNotBuilt[ptdurSize];
            }
        }

        public static int digitsInPTDURToPTDStatistic_kMinus = 12;

        public static void PrintStats_kMinus(int kMinusMax)
        {
            int arrayLength = PTDSizePerPTDURSize_kMinus.GetLength(0);

            // calculate bars
            int[] barLengths = new int[arrayLength];
            int totalPTDURsNotBuild_kMinus = PTDURSizeNotBuilt_kMinus.Sum();
            if (totalPTDURsNotBuild_kMinus != 0)
            {
                for (int ptdurSize_kMinus = 0; ptdurSize_kMinus < arrayLength; ptdurSize_kMinus++)
                {
                    barLengths[ptdurSize_kMinus] = 100 * PTDURSizeNotBuilt_kMinus[arrayLength - 1 - ptdurSize_kMinus] / totalPTDURsNotBuild_kMinus;
                }
            }

            StringBuilder sb = new StringBuilder();
            // table header
            sb.Append(new String(' ', 24));
            for (int ptdSize_kMinus = 0; ptdSize_kMinus < kMinusMax; ptdSize_kMinus++)
            {
                sb.AppendFormat($"k-{{0,{-digitsInPTDURToPTDStatistic_kMinus+2}}} ", ptdSize_kMinus);
            }
            Console.WriteLine(sb.ToString());
            // table body
            for (int ptdurSize_kMinus = 0; ptdurSize_kMinus < kMinusMax; ptdurSize_kMinus++)
            {
                sb = new StringBuilder();
                sb.Append(String.Format("ptdur size k-{0,-2}:   ", ptdurSize_kMinus));
                for (int ptdSize_kMinus = 0; ptdSize_kMinus < kMinusMax; ptdSize_kMinus++)
                {
                    int count = PTDSizePerPTDURSize_kMinus[arrayLength - 1 - ptdurSize_kMinus, arrayLength - 1 - ptdSize_kMinus];
                    if (count != 0)
                    {
                        sb.AppendFormat($"{{0,{digitsInPTDURToPTDStatistic_kMinus}}} ", count);
                    }
                    else
                    {
                        sb.Append(new String(' ', digitsInPTDURToPTDStatistic_kMinus + 1));
                    }
                }
                Console.WriteLine(sb.ToString());
            }

            Console.WriteLine("\nptdurs not completed:");
            for (int ptdurSize_kMinus = 0; ptdurSize_kMinus < kMinusMax; ptdurSize_kMinus++)
            {
                sb = new StringBuilder();
                sb.Append(String.Format("ptdur size k-{0,-2}:   ", ptdurSize_kMinus));
                if (PTDURSizeNotBuilt_kMinus[arrayLength - 1 - ptdurSize_kMinus] != 0)
                {
                    sb.AppendFormat($"{{0,18}}    ", PTDURSizeNotBuilt_kMinus[arrayLength - 1 - ptdurSize_kMinus]);
                    sb.Append($"  {barLengths[ptdurSize_kMinus * 100 / totalBarVolume],2}%  ");
                    sb.Append(new String('#', barLengths[ptdurSize_kMinus]));
                }
                Console.WriteLine(sb.ToString());
            }
        }

        public static bool componentOptimization = true;
        public static int currentKDebug = -1;
        public static BitSet currentBagDebug = new BitSet(45, new int[] { 2, 5, 9, 11, 16, 17, 18, 19, 21, 22, 26, 30, 35, 37, 39, 40, 41, 42, 43, 44 });
        public static BitSet currentInletDebug = new BitSet(45, new int[] { });
        public static int P_size = 0;

        private static void AddToP(PTD ptd, List<BitSet> components, ImmutableGraph graph, Stack<PTD> P, Dictionary<BitSet, PTD> P_inlets, Dictionary<BitSet, List<BitSet>> outletToInletMapping, HashSet<BitSet> smallInlets, Dictionary<BitSet, List<PTD>> componentToPTDsMapping, Dictionary<PTD, List<BitSet>> PTDToComponentsMapping, bool isParent=false, List<PTD> pushParents=null)
        {
            if (componentOptimization)
            {
                if (componentToPTDsMapping.TryGetValue(ptd.inlet, out List<PTD> parents))
                {
                    if (!isParent)
                    {
                        pushParents = new List<PTD>();
                    }

                    bool alwaysFullComponent = true;

                    // update all ancestors
                    for (int i = 0; i < parents.Count; i++)
                    {
                        parents[i].AddChildNotNormalized(new PTD(ptd), graph);
                        List<BitSet> parentRemainingComponents = PTDToComponentsMapping[parents[i]];
                        bool removed = parentRemainingComponents.Remove(ptd.inlet);
                        parents[i].AssertConsistency(graph.vertexCount, fullConsistencyCheck: false);
                        Debug.Assert(removed);
                        if (parentRemainingComponents.Count == 0)
                        {
                            // TODO: somehow push this ptd first onto P and then its parents...

                            AddToP(parents[i], graph.Components(parents[i].outlet), graph, P, P_inlets, outletToInletMapping, smallInlets, componentToPTDsMapping, PTDToComponentsMapping, isParent: true, pushParents: pushParents);
                        }

                        if (!parents[i].outlet.Equals(ptd.outlet))
                        {
                            alwaysFullComponent = false;
                        }
                    }
                    componentToPTDsMapping.Remove(ptd.inlet);

                    // return early if this ptd is always a full component
                    if (alwaysFullComponent)
                    {
                        P_size += pushParents.Count;
                        for (int i = pushParents.Count - 1; i >= 0; i--)
                        {
                            P.Push(pushParents[i]);

                            Debug.Assert(P_inlets.ContainsKey(pushParents[i].inlet));
                        }
                        return;
                    }
                }

                bool componentAdded = true;                     // TODO: add P_inlets before any component is really added, then if ptd (really) changed add it again
                if (!isParent)                                  // TODO: correct?
                {
                    if (components.Count > 2)
                    {
                        componentAdded = false;
                        bool nonFullNonIncomingComponentsExist = false;

                        // determine incoming component
                        int incomingComponentIndex = -1;
                        int incomingDefiningVertex = int.MaxValue;
                        for (int i = 0; i < components.Count; i++)
                        {
                            int componentSmallestVertex = components[i].First();
                            if (componentSmallestVertex < incomingDefiningVertex)
                            {
                                incomingComponentIndex = i;
                                incomingDefiningVertex = componentSmallestVertex;
                            }
                            if (!nonFullNonIncomingComponentsExist &&  i!=0 && !graph.Neighbors(components[i]).Equals(ptd.outlet))
                            {
                                nonFullNonIncomingComponentsExist = true;
                            }
                        }
                        Debug.Assert(incomingComponentIndex == 0);



                        // loop over components
                        List<BitSet> remainingRequiredComponents = new List<BitSet>();
                        for (int i = 0; i < components.Count; i++)
                        {
                            BitSet currentComponent = components[i];
                            if (i != incomingComponentIndex && !ptd.inlet.Intersects(currentComponent))
                            {
                                componentAdded = true;
                                // if component has a ptd already, add it
                                if (P_inlets.TryGetValue(currentComponent, out PTD child))
                                {
                                    ptd.AddChildNotNormalized(child, graph);
                                }
                                // otherwise the component to the remaining component list
                                else
                                {
                                    remainingRequiredComponents.Add(currentComponent);
                                    if (componentToPTDsMapping.TryGetValue(currentComponent, out List<PTD> PTDsDependentOnComponent))
                                    {
                                        PTDsDependentOnComponent.Add(ptd);
                                    }
                                    else
                                    {
                                        componentToPTDsMapping.Add(currentComponent, new List<PTD>() { ptd });
                                    }
                                }
                                if (!P_inlets.ContainsKey(ptd.inlet))
                                {
                                    P_inlets.Add(new BitSet(ptd.inlet), new PTD(ptd));
                                }
                            }
                        }

                        // if there are remaining required components, mark them as remaining and return
                        if (remainingRequiredComponents.Count > 0)
                        {
                            PTDToComponentsMapping.Add(ptd, remainingRequiredComponents);

                            // TODO: add something to p_inlets? (be careful, hash must not change!!) (also can't add prematurely combined inlet unless the incoming component is full)
                            ptd.AssertConsistency(graph.vertexCount, fullConsistencyCheck: false);

                            return;
                        }
                    }
                }

                if (testOutletInletSupersets)
                {
                    // test if a ptd with a strictly larger inlet exists already. In that case skip this ptd
                    if (outletToInletMapping.TryGetValue(ptd.outlet, out List<BitSet> inlets))
                    {
                        for (int i = inlets.Count - 1; i >= 0; i--)
                        {
                            if (inlets[i].IsSupersetOf(ptd.inlet))
                            {
                                if (pushParents != null)
                                {
                                    for (int j = pushParents.Count - 1; j >= 0; j--)
                                    {
                                        P.Push(pushParents[j]);
                                        if (!P_inlets.ContainsKey(pushParents[j].inlet))
                                        {
                                            throw new Exception();
                                        }
                                    }
                                }
                                return;
                            }
                            else if (ptd.inlet.IsSupersetOf(inlets[i]))
                            {
                                //smallInlets.Add(inlets[i]);
                                inlets.RemoveAt(i);
                            }
                        }
                        inlets.Add(ptd.inlet);
                    }
                    else
                    {
                        outletToInletMapping.Add(ptd.outlet, new List<BitSet>() { ptd.inlet });
                    }
                }

                ptd.AssertConsistency(graph.vertexCount, fullConsistencyCheck: false);
                if (isParent)
                {
                    pushParents.Add(ptd);
                }
                else
                {
                    P.Push(ptd);
                    P_size++;
                    if (pushParents != null)
                    {
                        P_size += pushParents.Count;
                        for (int i = pushParents.Count - 1; i >= 0; i--)
                        {
                            P.Push(pushParents[i]);
                        }
                    }
                }
                if (componentAdded)
                {
                    if (!P_inlets.ContainsKey(ptd.inlet))
                    {
                        P_inlets.Add(ptd.inlet, ptd);
                    }
                    else
                    {
                        Debug.Assert(P_inlets[ptd.inlet].vertices.Equals(ptd.vertices));
                    }
                }
            }
            else
            {
                ptd.AssertConsistency(graph.vertexCount);
                P.Push(ptd);
                P_size++;
                P_inlets.Add(ptd.inlet, ptd);
            }
        }

        /// <summary>
        /// tests heuristically whether the outlet of a given ptd is a safe separator.
        /// This method can return false negatives, but no false positives.
        /// </summary>
        /// <param name="ptd">the ptd whose outlet to test</param>
        /// <returns>true, if the heuristic determines that the outlet is a safe separator, otherwise false</returns>
        private static bool OutletIsSafeSeparator(PTD ptd, ImmutableGraph graph)
        {
            // test outlet for clique minor
            if (testOutletIsCliqueMinor && !outletsAlreadyChecked.Contains(ptd.outlet))
            {
                outletsAlreadyChecked.Add(ptd.outlet);
                return ss.IsSafeSeparator_Heuristic(ptd.outlet);
            }
            else
            {
                return false;
            }
        }

        public static int heuristicCompletionCalls = 0;
        public static int heuristicCompletionsSuccessful = 0;
        public static Heuristic heuristic = Heuristic.min_degree;
        public static float heuristicInletMin = 0;
        public static float heuristicInletMax = 1;

        public static int maxTestsPerGraphAndK = int.MaxValue;
        public static int currentTestsPerGraphAndK = 0;

        public static int heuristicCompletionCallsPerGraphAndK = 0;
        public static List<int> heuristicCompletionSuccesses = new List<int>();
        public static int currentGraphID = -1;
        public static int currentK = -1;
        public static int graphsTested = 0;

        /// <summary>
        /// given a ptd, try to complete it into a tree decomposition of the entire graph using a simple heuristic
        /// </summary>
        /// <param name="immutableGraph">the graph</param>
        /// <param name="ptd">the ptd</param>
        /// <param name="k">the currently tested width</param>
        /// <returns>a ptd for the entire graph, if one can be found, else null</returns>
        private static bool TryHeuristicCompletion(ImmutableGraph immutableGraph, PTD ptd, int k)
        {
            // reset on a new graph or on new k
            if (currentGraphID != immutableGraph.graphID || currentK != k)
            {
                if (currentGraphID != immutableGraph.graphID)
                {
                    graphsTested++;
                }
                currentGraphID = immutableGraph.graphID;
                currentK = k;
                currentTestsPerGraphAndK = 0;
            }

            // test if inlet to vertices ratio is in specified range
            float inletToVerticesRatio = (float)ptd.inlet.Count() / immutableGraph.vertexCount;
            if (inletToVerticesRatio < heuristicInletMin || inletToVerticesRatio > heuristicInletMax)
            {
                return false;
            }

            currentTestsPerGraphAndK++;
            if (currentTestsPerGraphAndK > maxTestsPerGraphAndK)
            {
                return false;
            }

            heuristicCompletionCalls++;
            heuristicCompletionCallsPerGraphAndK++;

            // create graph
            List<int>[] adjacencyList = new List<int>[immutableGraph.vertexCount];
            for (int u = 0; u < immutableGraph.vertexCount; u++)
            {
                adjacencyList[u] = new List<int>();
                if (!ptd.inlet[u])
                {
                    for (int i = 0; i < immutableGraph.adjacencyList[u].Length; i++)
                    {
                        int v = immutableGraph.adjacencyList[u][i];
                        if (!ptd.inlet[v])
                        {
                            adjacencyList[u].Add(v);
                        }
                    }
                }
            }

            Graph graph = new Graph(adjacencyList);
            int inletVertex = -1;
            while((inletVertex = ptd.inlet.NextElement(inletVertex, false)) != -1)
            {
                graph.Remove(inletVertex);
            }
            graph.MakeIntoClique(ptd.outlet.Elements());

            // calculate a list of the bags and (a subset of) the parent bags that they need to be added to.
            Stack<(BitSet, BitSet)> bagsAndParentsStack = new Stack<(BitSet, BitSet)>();
            foreach ((BitSet bag, BitSet parent) in HeuristicBagsAndNeighbors(graph, heuristic))
            {
                if (bag.Count() > k + 1)
                {
                    return false;
                }
                bagsAndParentsStack.Push((bag, parent));
            }
            // return also if the remaining clique is too large
            if (graph.notRemovedVertexCount > k + 1)
            {
                return false;
            }

            // build the ptd from those bags
            PTD otherPTD = new PTD(graph.notRemovedVertices);
            // TODO: use some superset query data structure instead of the following
            List<PTD> subtreeList = new List<PTD> { otherPTD }; // a list of all nodes in the PTD for easy iteration
            while (bagsAndParentsStack.Count > 0)
            {
                (BitSet currentBag, BitSet currentParent) = bagsAndParentsStack.Pop();
                PTD currentNode = new PTD(currentBag);
#if DEBUG
                bool hasChanged = false;
#endif
                // in order from most recent to least recent. Otherwise a node could have two children that contain a 
                // vertex that the node does not contain, thus violating the consistency property.
                for (int i = subtreeList.Count - 1; i >= 0; i--)
                {
                    PTD currentSubtree = subtreeList[i];
                    if (currentSubtree.Bag.IsSupersetOf(currentParent))
                    {                        
                        currentSubtree.children.Add(currentNode);
#if DEBUG
                        hasChanged = true;
#endif
                        break;
                    }
                }
#if DEBUG
                Debug.Assert(hasChanged);
#endif
                subtreeList.Add(currentNode);
            }

            // TODO: make canonical

            PTD.Reroot(ref otherPTD, ptd.outlet);

            ptd.children.Add(otherPTD);

            ptd.AssertValidTreeDecomposition(immutableGraph);

            //Console.WriteLine("heuristic completion: {0}th call, graph: {1}, inlet: {2}, percent: {3}", heuristicCompletionFunctionCounter, graph.vertexCount, ptd.inlet.Count(), ptd.inlet.Count()*100/graph.vertexCount);

            heuristicCompletionsSuccessful++;


            for (int i = heuristicCompletionSuccesses.Count; i <= heuristicCompletionCallsPerGraphAndK; i++)
            {
                heuristicCompletionSuccesses.Add(0);
            }
            heuristicCompletionSuccesses[heuristicCompletionCallsPerGraphAndK]++;
            heuristicCompletionCallsPerGraphAndK = 0;

            return true;
        }
    }
}<|MERGE_RESOLUTION|>--- conflicted
+++ resolved
@@ -102,14 +102,9 @@
              * 
              */
             outletsAlreadyChecked = new HashSet<BitSet>();
-<<<<<<< HEAD
-
-            int minK = lowerBound;
-=======
             
             int minK = LowerBound.getLowerBound(graph);
             //int minK = 0;
->>>>>>> 3d0762d6
 
             List<Graph> subGraphs = new List<Graph>();                        // index i corresponds to the i-th subgraph created
             List<List<GraphReduction>> graphReductions = new List<List<GraphReduction>>();  // index i corresponds to the list of graph reductions made to subgraph i
@@ -323,6 +318,12 @@
                 return k == 0;
             }
 
+            if (k < LowerBound.getLowerBound(graph))
+            {
+                treeDecomp = null;
+                return false;
+            }
+
             outletsAlreadyChecked = new HashSet<BitSet>();
 
             int minK = k;   // check equality with k after reduction and safe separation
@@ -503,9 +504,7 @@
         public static bool testOutletIsCliqueMinor = true;  // switch for controlling whether the outlet-is-clique-minor test is executed
 
 
-        public static bool testOutletInletSupersets = true;
-
-        public static bool testEarlyExitIfPTDURBagTooLarge = true;
+        public static bool keepOnlyPTDsWithLargerInletIfSameOutlet = true;
 
         public static bool oldCliquishTest = false;
 
@@ -610,7 +609,7 @@
 
                 // --------- lines 10 ----------
 
-                Tau_wiggle_original.AssertConsistency(graph.vertexCount, fullConsistencyCheck: !componentOptimization);
+                Tau_wiggle_original.AssertConsistency(graph.vertexCount, fullConsistencyCheck: !moreThan2ComponentsOptimization);
 
                 // add the new ptdur if there are no equivalent ptdurs
                 // if it has a smaller root bag than an equivalent ptdur, replace that one instead
@@ -664,7 +663,7 @@
                             PTD equivalentPtdur = U[index];
                             if (Tau_wiggle.Bag.Count() < equivalentPtdur.Bag.Count())
                             {
-                                Tau_wiggle.AssertConsistency(graph.vertexCount, fullConsistencyCheck: !componentOptimization);
+                                Tau_wiggle.AssertConsistency(graph.vertexCount, fullConsistencyCheck: !moreThan2ComponentsOptimization);
                                 U[index] = Tau_wiggle;
                             }
                             else
@@ -674,7 +673,7 @@
                         }
                         else
                         {
-                            Tau_wiggle.AssertConsistency(graph.vertexCount, fullConsistencyCheck: !componentOptimization);
+                            Tau_wiggle.AssertConsistency(graph.vertexCount, fullConsistencyCheck: !moreThan2ComponentsOptimization);
                             U_inletsWithIndex.Add(Tau_wiggle.inlet, U.Count);
                             U.Add(Tau_wiggle);
                         }
@@ -741,17 +740,12 @@
                                 return false;
                             }
 
-                            p1.AssertConsistency(graph.vertexCount, fullConsistencyCheck: !componentOptimization);
+                            p1.AssertConsistency(graph.vertexCount, fullConsistencyCheck: !moreThan2ComponentsOptimization);
                             AddToP(p1, components, graph, P, P_inlets, outletToInletMapping, smallInlets, componentToPTDsMapping, PTDToComponentsMapping);
 
                         }
 
                         // if the bag is already a pmc, then no proper superset can be one. Therefore we can continue immediately.
-                        continue;
-                    }
-                    // if no vertices are allowed to be added, we can return immediately
-                    if (testEarlyExitIfPTDURBagTooLarge && PTDURSize == k + 1)
-                    {
                         continue;
                     }
 
@@ -812,7 +806,7 @@
                                         return false;
                                     }
 
-                                    p2.AssertConsistency(graph.vertexCount, fullConsistencyCheck: !componentOptimization);
+                                    p2.AssertConsistency(graph.vertexCount, fullConsistencyCheck: !moreThan2ComponentsOptimization);
                                     AddToP(p2, components, graph, P, P_inlets, outletToInletMapping, smallInlets, componentToPTDsMapping, PTDToComponentsMapping);
 
                                 }
@@ -881,7 +875,7 @@
                                     return false;
                                 }
 
-                                p3.AssertConsistency(graph.vertexCount, fullConsistencyCheck: !componentOptimization);
+                                p3.AssertConsistency(graph.vertexCount, fullConsistencyCheck: !moreThan2ComponentsOptimization);
 
                                 AddToP(p3, components, graph, P, P_inlets, outletToInletMapping, smallInlets, componentToPTDsMapping, PTDToComponentsMapping);
                             }
@@ -1043,7 +1037,7 @@
             }
         }
 
-        public static bool componentOptimization = true;
+        public static bool moreThan2ComponentsOptimization = true;
         public static int currentKDebug = -1;
         public static BitSet currentBagDebug = new BitSet(45, new int[] { 2, 5, 9, 11, 16, 17, 18, 19, 21, 22, 26, 30, 35, 37, 39, 40, 41, 42, 43, 44 });
         public static BitSet currentInletDebug = new BitSet(45, new int[] { });
@@ -1051,7 +1045,7 @@
 
         private static void AddToP(PTD ptd, List<BitSet> components, ImmutableGraph graph, Stack<PTD> P, Dictionary<BitSet, PTD> P_inlets, Dictionary<BitSet, List<BitSet>> outletToInletMapping, HashSet<BitSet> smallInlets, Dictionary<BitSet, List<PTD>> componentToPTDsMapping, Dictionary<PTD, List<BitSet>> PTDToComponentsMapping, bool isParent=false, List<PTD> pushParents=null)
         {
-            if (componentOptimization)
+            if (moreThan2ComponentsOptimization)
             {
                 if (componentToPTDsMapping.TryGetValue(ptd.inlet, out List<PTD> parents))
                 {
@@ -1172,7 +1166,7 @@
                     }
                 }
 
-                if (testOutletInletSupersets)
+                if (keepOnlyPTDsWithLargerInletIfSameOutlet)
                 {
                     // test if a ptd with a strictly larger inlet exists already. In that case skip this ptd
                     if (outletToInletMapping.TryGetValue(ptd.outlet, out List<BitSet> inlets))
